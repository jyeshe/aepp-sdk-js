--- conflicted
+++ resolved
@@ -7,12 +7,10 @@
 
 
 
-<<<<<<< HEAD
-
-
-
-=======
->>>>>>> 9e306545
+
+
+
+
 # [6.0.0](https://github.com/aeternity/aepp-sdk-js/compare/4.7.0...6.0.0) (2019-10-16)
 
 
