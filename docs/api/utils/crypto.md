--- conflicted
+++ resolved
@@ -12,11 +12,7 @@
     * _static_
         * [.decode](#module_@aeternity/aepp-sdk/es/utils/crypto.decode) ⇒ `Array`
         * [.hash(input)](#module_@aeternity/aepp-sdk/es/utils/crypto.hash) ⇒ `String`
-<<<<<<< HEAD
-        * [.nameHash(input)](#module_@aeternity/aepp-sdk/es/utils/crypto.nameHash) ⇒ `String`
-=======
         * [.nameId(input)](#module_@aeternity/aepp-sdk/es/utils/crypto.nameId) ⇒ `String`
->>>>>>> 2ea0a485
         * [.sha256hash(input)](#module_@aeternity/aepp-sdk/es/utils/crypto.sha256hash) ⇒ `String`
         * [.salt()](#module_@aeternity/aepp-sdk/es/utils/crypto.salt) ⇒ `Number`
         * [.encodeBase58Check(input)](#module_@aeternity/aepp-sdk/es/utils/crypto.encodeBase58Check) ⇒ `Buffer`
@@ -70,17 +66,10 @@
 | --- | --- | --- |
 | input | `String` | Data to hash |
 
-<<<<<<< HEAD
-<a id="module_@aeternity/aepp-sdk/es/utils/crypto.nameHash"></a>
-
-### @aeternity/aepp-sdk/es/utils/crypto.nameHash(input) ⇒ `String`
-Calculate 256bits Blake2b nameHash of `input`
-=======
 <a id="module_@aeternity/aepp-sdk/es/utils/crypto.nameId"></a>
 
 ### @aeternity/aepp-sdk/es/utils/crypto.nameId(input) ⇒ `String`
 Calculate 256bits Blake2b nameId of `input`
->>>>>>> 2ea0a485
 as defined in https://github.com/aeternity/protocol/blob/master/AENS.md#hashing
 
 **Kind**: static method of [`@aeternity/aepp-sdk/es/utils/crypto`](#module_@aeternity/aepp-sdk/es/utils/crypto)  
