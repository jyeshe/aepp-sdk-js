--- conflicted
+++ resolved
@@ -10,12 +10,9 @@
 
 * [@aeternity/aepp-sdk/es/account](#module_@aeternity/aepp-sdk/es/account)
     * [Account([options])](#exp_module_@aeternity/aepp-sdk/es/account--Account) ⇒ `Object` ⏏
-<<<<<<< HEAD
         * [.signTransaction(tx, opt)](#module_@aeternity/aepp-sdk/es/account--Account+signTransaction) ⇒ `String`
         * [.signMessage(message, opt)](#module_@aeternity/aepp-sdk/es/account--Account+signMessage) ⇒ `String`
         * [.verifyMessage(message, signature, opt)](#module_@aeternity/aepp-sdk/es/account--Account+verifyMessage) ⇒ `Boolean`
-=======
->>>>>>> b70c79fb
         * [.getNetworkId()](#module_@aeternity/aepp-sdk/es/account--Account+getNetworkId) ⇒ `String`
         * *[.sign(data)](#module_@aeternity/aepp-sdk/es/account--Account+sign) ⇒ `String`*
         * *[.address()](#module_@aeternity/aepp-sdk/es/account--Account+address) ⇒ `String`*
@@ -41,7 +38,6 @@
 | [options] | `Object` | <code>{}</code> | Initializer object |
 | options.networkId | `String` |  | NETWORK_ID using for signing transaction's |
 
-<<<<<<< HEAD
 <a id="module_@aeternity/aepp-sdk/es/account--Account+signTransaction"></a>
 
 #### account.signTransaction(tx, opt) ⇒ `String`
@@ -57,38 +53,6 @@
 | tx | `String` | Transaction to sign |
 | opt | `Object` | Options |
 
-<a id="module_@aeternity/aepp-sdk/es/account--Account+signMessage"></a>
-
-#### account.signMessage(message, opt) ⇒ `String`
-Sign message
-
-**Kind**: instance method of [`Account`](#exp_module_@aeternity/aepp-sdk/es/account--Account)  
-**Returns**: `String` - Signature  
-**Category**: async  
-**rtype**: `(msg: String) => signature: Promise[String], throws: Error`
-
-| Param | Type | Description |
-| --- | --- | --- |
-| message | `String` | Message to sign |
-| opt | `Object` | Options |
-
-<a id="module_@aeternity/aepp-sdk/es/account--Account+verifyMessage"></a>
-
-#### account.verifyMessage(message, signature, opt) ⇒ `Boolean`
-Verify message
-
-**Kind**: instance method of [`Account`](#exp_module_@aeternity/aepp-sdk/es/account--Account)  
-**Category**: async  
-**rtype**: `(msg: String, signature: String, publicKey: String) => signature: Promise[String], throws: Error`
-
-| Param | Type | Description |
-| --- | --- | --- |
-| message | `String` | Message to verify |
-| signature | `String` | Signature |
-| opt | `Object` | Options |
-
-=======
->>>>>>> b70c79fb
 <a id="module_@aeternity/aepp-sdk/es/account--Account+getNetworkId"></a>
 
 #### account.getNetworkId() ⇒ `String`
