--- conflicted
+++ resolved
@@ -39,21 +39,12 @@
   })
   after(function () {
     // Remove wallet files
-<<<<<<< HEAD
-    if (fs.existsSync(WALLET_NAME))
-      fs.unlinkSync(WALLET_NAME)
-    if (fs.existsSync(`${WALLET_NAME}.pub`))
-      fs.unlinkSync(`${WALLET_NAME}.pub`)
-=======
     if (fs.existsSync(WALLET_NAME)) { fs.unlinkSync(WALLET_NAME) }
     if (fs.existsSync(`${WALLET_NAME}.pub`)) { fs.unlinkSync(`${WALLET_NAME}.pub`) }
->>>>>>> 00ebdead
 
     // Remove contract files
-    if (fs.existsSync(deployDescriptor))
-      fs.unlinkSync(deployDescriptor)
-    if (fs.existsSync(contractFile))
-      fs.unlinkSync(contractFile)
+    if (fs.existsSync(deployDescriptor)) { fs.unlinkSync(deployDescriptor) }
+    if (fs.existsSync(contractFile)) { fs.unlinkSync(contractFile) }
   })
 
   it('Compile Contract', async () => {
@@ -73,11 +64,7 @@
 
     // Deploy contract
     const res = await execute(['contract', 'deploy', WALLET_NAME, '--password', 'test', contractFile])
-<<<<<<< HEAD
-    const {contract_address, transaction_hash, deploy_descriptor} = (parseBlock(res))
-=======
     const { contract_address, transaction_hash, deploy_descriptor } = (parseBlock(res))
->>>>>>> 00ebdead
     deployDescriptor = deploy_descriptor
     const [name, pref, address] = deployDescriptor.split('.')
 
