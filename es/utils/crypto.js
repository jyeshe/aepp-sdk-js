--- conflicted
+++ resolved
@@ -455,17 +455,14 @@
  * @param {String} data - ae data
  * @param {String} type - Prefix
  * @param forceError
- * @return {String} Payload
+ * @return {String|Boolean} Payload
  */
 export function assertedType (data, type, forceError = false) {
   if (RegExp(`^${type}_.+$`).test(data)) {
     return data.split('_')[1]
   } else {
     if (!forceError) throw Error(`Data doesn't match expected type ${type}`)
-<<<<<<< HEAD
     return false
-=======
->>>>>>> 772f3aba
   }
 }
 
