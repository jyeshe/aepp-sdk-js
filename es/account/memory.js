/*
 * ISC License (ISC)
 * Copyright (c) 2018 aeternity developers
 *
 *  Permission to use, copy, modify, and/or distribute this software for any
 *  purpose with or without fee is hereby granted, provided that the above
 *  copyright notice and this permission notice appear in all copies.
 *
 *  THE SOFTWARE IS PROVIDED "AS IS" AND THE AUTHOR DISCLAIMS ALL WARRANTIES WITH
 *  REGARD TO THIS SOFTWARE INCLUDING ALL IMPLIED WARRANTIES OF MERCHANTABILITY
 *  AND FITNESS. IN NO EVENT SHALL THE AUTHOR BE LIABLE FOR ANY SPECIAL, DIRECT,
 *  INDIRECT, OR CONSEQUENTIAL DAMAGES OR ANY DAMAGES WHATSOEVER RESULTING FROM
 *  LOSS OF USE, DATA OR PROFITS, WHETHER IN AN ACTION OF CONTRACT, NEGLIGENCE OR
 *  OTHER TORTIOUS ACTION, ARISING OUT OF OR IN CONNECTION WITH THE USE OR
 *  PERFORMANCE OF THIS SOFTWARE.
 */

/**
 * Memory Account module
 * @module @aeternity/aepp-sdk/es/account/memory
 * @export MemoryAccount
 * @example import MemoryAccount from '@aeternity/aepp-sdk/es/account/memory'
 */

import Account from './'
import * as Crypto from '../utils/crypto'

const secrets = new WeakMap()

async function sign (data) {
  return Promise.resolve(Crypto.sign(data, secrets.get(this).priv))
}

async function address () {
  return Promise.resolve(secrets.get(this).pub)
}

/**
 * Select specific account
 * @instance
 * @rtype (keypair: {pub: String, priv: String}) => Void
 * @param {Object} keypair - Key pair to use
 * @param {String} keypair.pub - Public key
 * @param {String} keypair.priv - Private key
 * @return {Void}
 * @example setKeypair(keypair)
 */
function setKeypair (keypair) {
  secrets.set(this, {
    priv: Buffer.from(keypair.priv, 'hex'),
    pub: keypair.pub
  })
}

/**
 * In-memory `Account` factory
 * @function
 * @alias module:@aeternity/aepp-sdk/es/account/memory
 * @rtype Stamp
 * @param {Object} [options={}] - Initializer object
 * @param {Object} options.keypair - Key pair to use
 * @param {String} options.keypair.pub - Public key
 * @param {String} options.keypair.priv - Private key
 * @return {Account}
 */
const MemoryAccount = Account.compose({
<<<<<<< HEAD
  init ({keypair}) {
=======
  init ({ keypair }) {
>>>>>>> 19e0cb6b
    this.setKeypair(keypair || Crypto.envKeypair(process.env))
  },
  methods: { sign, address, setKeypair }
})

export default MemoryAccount<|MERGE_RESOLUTION|>--- conflicted
+++ resolved
@@ -64,11 +64,7 @@
  * @return {Account}
  */
 const MemoryAccount = Account.compose({
-<<<<<<< HEAD
-  init ({keypair}) {
-=======
   init ({ keypair }) {
->>>>>>> 19e0cb6b
     this.setKeypair(keypair || Crypto.envKeypair(process.env))
   },
   methods: { sign, address, setKeypair }
